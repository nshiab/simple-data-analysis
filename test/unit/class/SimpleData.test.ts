import { JSDOM } from "jsdom"
const jsdom = new JSDOM("")
global.document = jsdom.window.document
import assert from "assert"
import { utcParse } from "d3-time-format"
import { SimpleData } from "../../../src/index.js"

describe('SimpleData', function () {
    it('should instantiate', function () {
        const data = [{ patate: 1, poil: 2 }]
        const simpleData = new SimpleData({ data: data })
        assert.equal(data, simpleData.getData())
    })

    it("should modify public class attributes", function () {
        const data = [{ patate: 1, poil: 2 }]
        const simpleData = new SimpleData({ data: data })
        simpleData.verbose = true
        simpleData.logParameters = true
        simpleData.nbTableItemsToLog = 11
        assert.equal(simpleData.verbose, true)
        assert.equal(simpleData.logParameters, true)
        assert.equal(simpleData.nbTableItemsToLog, 11)
    })

    it("should clone", function () {
        const data = [{ patate: 1, poil: 2 }]
        const simpleData = new SimpleData({ data: data })
        const newSimpleData = simpleData.clone()
        assert.deepEqual(data, newSimpleData.getData())
    })

    it("should return an array", function () {
        const data = [
            { patate: 1, poil: 2 },
            { patate: 11, poil: 22 },
            { patate: 111, poil: 222 },
        ]
        const simpleData = new SimpleData({ data: data })
        const array = simpleData.getArray({ key: "patate" })
        assert.deepEqual(array, [1, 11, 111])
    })

    it("should return unique values", function () {
        const data = [
            { patate: 1, poil: 2 },
            { patate: 111, poil: 22 },
            { patate: 111, poil: 222 },
        ]
        const simpleData = new SimpleData({ data: data })
        const uniqueValues = simpleData.getUniqueValues({ key: "patate" })
        assert.deepEqual(uniqueValues, [1, 111])
    })

    it("should check values", function () {
        const data = [
            { patate: "1", poil: 2 },
            { patate: "11", poil: 22 },
        ]
        const simpleData = new SimpleData({ data: data })
        simpleData.checkValues({ overwrite: true })
        assert.deepEqual(simpleData.getData(), [
            {
                count: 2,
                key: 'patate',
                number: 0,
                string: [2, '100.00%'],
                uniques: [2, '100.00%']
            },
            {
                count: 2,
                key: 'poil',
                number: [2, '100.00%'],
                string: 0,
                uniques: [2, '100.00%']
            }
        ])
    })

    it("should describe", function () {
        const data = [
            { patate: "1", poil: 2 },
            { patate: "11", poil: 22 },
        ]
        const simpleData = new SimpleData({ data: data })
        simpleData.describe({ overwrite: true })
        assert.deepEqual(simpleData.getData(), [{
            nbDataPoints: 4,
            nbItems: 2,
            nbKeys: 2
        }])
    })

    it("should summarize", function () {
        const data = [
            { patate: "1", poil: 2 },
            { patate: "11", poil: 22 },
        ]
        const simpleData = new SimpleData({ data: data })
        simpleData.summarize({ overwrite: true })
        assert.deepEqual(simpleData.getData(), [{
            value: 'poil',
            count: 2,
            min: 2,
            max: 22,
            sum: 24,
            mean: 12,
            median: 12,
            deviation: 14.1
        }])

    })

    it("should exclude missing values", function () {
        const data = [
            { patate: null, poil: 2 },
            { patate: 11, poil: 22 },
        ]
        const simpleData = new SimpleData({ data: data })
        simpleData.excludeMissingValues()
        assert.deepEqual(simpleData.getData(), [{ patate: 11, poil: 22 }])
    })

    it("should rename key", function () {
        const data = [
            { patate: 1, poil: 2 },
            { patate: 11, poil: 22 },
        ]
        const simpleData = new SimpleData({ data: data })
        simpleData.renameKey({ oldKey: "patate", newKey: "navet" })
        assert.deepEqual(simpleData.getData(), [
            { navet: 1, poil: 2 },
            { navet: 11, poil: 22 },
        ])
    })

    it("should remove key", function () {
        const data = [
            { patate: 1, poil: 2 },
            { patate: 11, poil: 22 },
        ]
        const simpleData = new SimpleData({ data: data })
        simpleData.removeKey({ key: "patate" })
        assert.deepEqual(simpleData.getData(), [
            { poil: 2 },
            { poil: 22 },
        ])
    })

    it("should add key", function () {
        const data = [
            { patate: 1 },
            { patate: 11 },
        ]
        const simpleData = new SimpleData({ data: data })
        simpleData.addKey({ key: "poil", valueGenerator: item => item.patate as number * 2 })
        assert.deepEqual(simpleData.getData(), [
            { patate: 1, poil: 2 },
            { patate: 11, poil: 22 }
        ])
    })

    it("should select keys", function () {
        const data = [
            { patate: 1, poil: 2, peanut: 3 },
            { patate: 11, poil: 22, peanut: 33 },
        ]
        const simpleData = new SimpleData({ data: data })
        simpleData.selectKeys({ keys: ["poil", "peanut"] })
        assert.deepEqual(simpleData.getData(), [
            { poil: 2, peanut: 3 },
            { poil: 22, peanut: 33 },
        ])
    })

    it("should modify values", function () {
        const data = [
            { patate: 1 },
            { patate: 11 },
        ]
        const simpleData = new SimpleData({ data: data })
        simpleData.modifyValues({ key: "patate", valueGenerator: item => item as number * 2 })
        assert.deepEqual(simpleData.getData(), [
            { patate: 2 },
            { patate: 22 },
        ])
    })

    it("should modify items", function () {
        const data = [
            { patate: 1, poil: 2 },
            { patate: 11, poil: 22 },
        ]
        const simpleData = new SimpleData({ data: data })
        simpleData.modifyItems({
            key: "patate",
            itemGenerator: item => (item.patate as number) + (item.poil as number)
        })
        assert.deepEqual(simpleData.getData(), [
            { poil: 2, patate: 3 },
            { poil: 22, patate: 33 },
        ])
    })

    it("should format keys", function () {
        const data = [
            { patate_poil: 1 },
        ]
        const simpleData = new SimpleData({ data: data })
        simpleData.formatAllKeys()
        assert.deepEqual(simpleData.getData(), [
            { patatePoil: 1 },
        ])
    })

    it("should convert values to string", function () {
        const data = [
            { patate: 1, poil: 2 },
        ]
        const simpleData = new SimpleData({ data: data })
        simpleData.valuesToString({ key: "patate" })
        assert.deepEqual(simpleData.getData(), [
            { patate: "1", poil: 2 },
        ])
    })

    it("should convert values to integer", function () {
        const data = [
            { patate: "1", poil: 2 },
        ]
        const simpleData = new SimpleData({ data: data })
        simpleData.valuesToInteger({ key: "patate" })
        assert.deepEqual(simpleData.getData(), [
            { patate: 1, poil: 2 },
        ])
    })

    it("should convert values to float", function () {
        const data = [
            { patate: "1", poil: 2 },
        ]
        const simpleData = new SimpleData({ data: data })
        simpleData.valuesToFloat({ key: "patate" })
        assert.deepEqual(simpleData.getData(), [
            { patate: 1.0, poil: 2 },
        ])
    })

    it("should convert values to date", function () {
        const format = "%Y-%m-%d"
        const data = [
            { patate: "2022-02-03", poil: 2 },
        ]
        const simpleData = new SimpleData({ data: data })
        simpleData.valuesToDate({ key: "patate", format })
        assert.deepEqual(simpleData.getData(), [
            { patate: utcParse(format)("2022-02-03"), poil: 2 },
        ])
    })

    it("should convert date to string", function () {
        const format = "%Y-%m-%d"
        const data = [
            { patate: utcParse(format)("2022-02-03"), poil: 2 },
        ]
        const simpleData = new SimpleData({ data: data })
        simpleData.datesToString({ key: "patate", format })
        assert.deepEqual(simpleData.getData(), [
            { patate: "2022-02-03", poil: 2 },
        ])
    })

    it("should filter values", function () {
        const data = [
            { patate: 1, poil: 2 },
            { patate: 11, poil: 22 },
        ]
        const simpleData = new SimpleData({ data: data })
        simpleData.filterValues({ key: "patate", valueComparator: val => val as number >= 10 })
        assert.deepEqual(simpleData.getData(), [
            { patate: 11, poil: 22 },
        ])
    })

    it("should filter items", function () {
        const data = [
            { patate: 1, poil: 2 },
            { patate: 11, poil: 22 },
            { patate: 111, poil: 222 },
        ]
        const simpleData = new SimpleData({ data: data })
        simpleData.filterItems({
            itemComparator: val => val.patate as number >= 10 && val.poil as number >= 200
        })
        assert.deepEqual(simpleData.getData(), [
            { patate: 111, poil: 222 },
        ])
    })

    it("should round values", function () {
        const data = [
            { patate: 1.1111, poil: 2 },
            { patate: 11.1111, poil: 22 },
        ]
        const simpleData = new SimpleData({ data: data })
        simpleData.roundValues({ key: "patate", nbDigits: 2 })
        assert.deepEqual(simpleData.getData(), [
            { patate: 1.11, poil: 2 },
            { patate: 11.11, poil: 22 },
        ])

    })

    it("should replace values", function () {
        const data = [
            { patate: "I am potato", poil: "I am poil" }
        ]
        const simpleData = new SimpleData({ data: data })
        simpleData.replaceValues({ key: "patate", oldValue: "I am", newValue: "You are", method: "partialString" })
        assert.deepEqual(simpleData.getData(), [
            { patate: "You are potato", poil: "I am poil" }
        ])

    })

    it("should sort values", function () {
        const data = [
            { patate: 11, poil: 22 },
            { patate: 111, poil: 222 },
            { patate: 1, poil: 2 }
        ]
        const simpleData = new SimpleData({ data: data })
        simpleData.sortValues({ key: "patate", order: "descending" })
        assert.deepEqual(simpleData.getData(), [
            { patate: 111, poil: 222 },
            { patate: 11, poil: 22 },
            { patate: 1, poil: 2 }
        ])
    })

    it("should add quantiles", function () {
        const data = [
            { patate: 1, poil: 2 },
            { patate: 11, poil: 22 },
            { patate: 111, poil: 222 },
            { patate: 1111, poil: 2222 },
        ]
        const simpleData = new SimpleData({ data: data })
        simpleData.addQuantiles({ key: "patate", newKey: "quantile", nbQuantiles: 2 })
        assert.deepEqual(simpleData.getData(), [
            { patate: 1, poil: 2, quantile: 1 },
            { patate: 11, poil: 22, quantile: 1 },
            { patate: 111, poil: 222, quantile: 2 },
            { patate: 1111, poil: 2222, quantile: 2 },
        ])
    })

    it("should add bins", function () {
        const data = [
            { patate: 1, poil: 2 },
            { patate: 11, poil: 22 },
            { patate: 111, poil: 222 },
            { patate: 1111, poil: 2222 },
        ]
        const simpleData = new SimpleData({ data: data })
        simpleData.addBins({ key: "patate", newKey: "bin", nbBins: 2 })
        assert.deepEqual(simpleData.getData(), [
            { patate: 1, poil: 2, bin: 1 },
            { patate: 11, poil: 22, bin: 1 },
            { patate: 111, poil: 222, bin: 1 },
            { patate: 1111, poil: 2222, bin: 2 },
        ])
    })

    it("should add outliers", function () {
        const data = [
            { patate: 1, poil: 2 },
            { patate: 11, poil: 22 },
            { patate: 1, poil: 222 },
            { patate: 11111, poil: 2222 },
        ]
        const simpleData = new SimpleData({ data: data })
        simpleData.addOutliers({ key: "patate", newKey: "outliers" })
        assert.deepEqual(simpleData.getData(), [
            { patate: 1, poil: 2, outliers: false },
            { patate: 11, poil: 22, outliers: false },
            { patate: 1, poil: 222, outliers: false },
            { patate: 11111, poil: 2222, outliers: true },
        ])
    })

    it("should exclude outliers", function () {
        const data = [
            { patate: 1, poil: 2 },
            { patate: 11, poil: 22 },
            { patate: 1, poil: 222 },
            { patate: 11111, poil: 2222 },
        ]
        const simpleData = new SimpleData({ data: data })
        simpleData.excludeOutliers({ key: "patate" })
        assert.deepEqual(simpleData.getData(), [
            { patate: 1, poil: 2 },
            { patate: 11, poil: 22 },
            { patate: 1, poil: 222 }
        ])
    })

    it("should apply correlation", function () {
        const data = [
            { patate: 1, poil: 2 },
            { patate: 11, poil: 22 },
            { patate: 111, poil: 222 }
        ]
        const simpleData = new SimpleData({ data: data })
        simpleData.correlation({ key1: "patate", key2: "poil", overwrite: true }) 
        assert.deepEqual(simpleData.getData(), [{
<<<<<<< HEAD
            correlation: -0.4271,
=======
            correlation: 1,
>>>>>>> dd6eac5a
            key1: "patate",
            key2: "poil"
        }])
    })

    it("should add items", function () {
        const data = [
            { patate: 1, poil: 2 },
            { patate: 11, poil: 22 },
        ]
        const dataToBeAdded = [
            { patate: 1, poil: 222 }
        ]
        const simpleData = new SimpleData({ data: data })
        simpleData.addItems({ dataToBeAdded })
        assert.deepEqual(simpleData.getData(), [
            { patate: 1, poil: 2 },
            { patate: 11, poil: 22 },
            { patate: 1, poil: 222 }
        ])
    })


    it("should add items", function () {
        const data = [
            { patate: 1, poil: 2 },
            { patate: 11, poil: 22 },
        ]
        const dataToBeAdded = [
            { patate: 1, poil: 222 }
        ]
        const simpleData = new SimpleData({ data: data })
        simpleData.addItems({ dataToBeAdded })
        assert.deepEqual(simpleData.getData(), [
            { patate: 1, poil: 2 },
            { patate: 11, poil: 22 },
            { patate: 1, poil: 222 }
        ])
    })

    it("should merge items", function () {
        const data = [
            { patate: "1", poil: 2 },
            { patate: "11", poil: 22 },
        ]
        const dataToBeMerged = [
            { patate: "1", peanut: 3 },
            { patate: "11", peanut: 33 },
        ]
        const simpleData = new SimpleData({ data: data })
        simpleData.mergeItems({ dataToBeMerged, commonKey: "patate" })
        // TODO: is this the expected behaviour with strings?
        assert.deepEqual(simpleData.getData(), [
            { patate: "1", poil: 2, peanut: 3 },
            { patate: "11", poil: 22, peanut: 33 },
        ])
    })

    it("should create a chart and return a string", function () {
        const data = [
            { patate: "1", poil: 2 },
            { patate: "11", poil: 22 },
        ]
        const chart = new SimpleData({ data: data })
            .getChart({ type: "dot", x: "patate", y: "poil", color: "patate" })
        // TODO: is this the expected behaviour with strings?
        assert.deepEqual(typeof chart, "string")
    })

})
<|MERGE_RESOLUTION|>--- conflicted
+++ resolved
@@ -412,13 +412,9 @@
             { patate: 111, poil: 222 }
         ]
         const simpleData = new SimpleData({ data: data })
-        simpleData.correlation({ key1: "patate", key2: "poil", overwrite: true }) 
+        simpleData.correlation({ key1: "patate", key2: "poil", overwrite: true })
         assert.deepEqual(simpleData.getData(), [{
-<<<<<<< HEAD
-            correlation: -0.4271,
-=======
             correlation: 1,
->>>>>>> dd6eac5a
             key1: "patate",
             key2: "poil"
         }])
