import { SimpleDataItem } from "../types/SimpleData.types.js"
import isEqual from "lodash.isequal"
import log from "./log.js";

export default function checkKeys(data: SimpleDataItem[], fillMissingKeys: boolean, verbose: boolean) {
    if (data.length === 0) {
        throw new Error("The data is empty")
    }
    const keys = Object.keys(data[0]).sort()
    for (let i = 1; i < data.length; i++) {
        const currentKeys = Object.keys(data[i]).sort()
        if (!isEqual(keys, currentKeys)) {
<<<<<<< HEAD
            if (fillMissingKeys) {
                const uniquesKeys = [...new Set([...keys, ...currentKeys])]
                for (const key of uniquesKeys) {
                    if (data[i][key] === undefined) {
                        data[i][key] = undefined
                        verbose && log(`Missing key ${key} for item index ${i}. Adding value as undefined.`)
                    }
                }
            } else {
                throw new Error(`Objects in the array don't have the same keys.\nObject index 0 keys => ${String(keys)}\n${JSON.stringify(data[0])}\nObject index ${i} keys => ${String(currentKeys)}\n${JSON.stringify(data[i])}`)
            }
=======
            throw new Error(
                `Objects in the array don't have the same keys.\nObject index 0 keys => ${String(
                    keys
                )}\nObject index ${i} keys => ${String(currentKeys)}`
            )
>>>>>>> 194fe12d
        }
    }
}<|MERGE_RESOLUTION|>--- conflicted
+++ resolved
@@ -10,7 +10,6 @@
     for (let i = 1; i < data.length; i++) {
         const currentKeys = Object.keys(data[i]).sort()
         if (!isEqual(keys, currentKeys)) {
-<<<<<<< HEAD
             if (fillMissingKeys) {
                 const uniquesKeys = [...new Set([...keys, ...currentKeys])]
                 for (const key of uniquesKeys) {
@@ -22,13 +21,6 @@
             } else {
                 throw new Error(`Objects in the array don't have the same keys.\nObject index 0 keys => ${String(keys)}\n${JSON.stringify(data[0])}\nObject index ${i} keys => ${String(currentKeys)}\n${JSON.stringify(data[i])}`)
             }
-=======
-            throw new Error(
-                `Objects in the array don't have the same keys.\nObject index 0 keys => ${String(
-                    keys
-                )}\nObject index ${i} keys => ${String(currentKeys)}`
-            )
->>>>>>> 194fe12d
         }
     }
 }