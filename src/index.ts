--- conflicted
+++ resolved
@@ -1,10 +1,4 @@
-<<<<<<< HEAD
-export { default as SimpleData } from "./class/SimpleDataWeb.js"
-
-export { default as SimpleDataNode } from "./class/SimpleDataNode.js"
-=======
 export { default as SimpleData } from "./class/SimpleData.js"
->>>>>>> 28d2b5e7
 
 export { default as SimpleDocument } from "./class/SimpleDocument.js"
 
