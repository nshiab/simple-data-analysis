import loadLocalFile_ from "../methods/loadLocalFile.js"
import cloneDeep from "lodash.clonedeep"
import renameKey_ from "../methods/renameKey.js"
import describe_ from "../methods/describe.js"
import formatAllKeys_ from "../methods/formatAllKeys.js"
import getArray_ from "../methods/getArray.js"
import showTable_ from "../methods/showTable.js"
import checkValues_ from "../methods/checkValues.js"
import excludeMissingValues_ from "../methods/excludeMissingValues.js"
import removeKey_ from "../methods/removeKey.js"
import valuesToString_ from "../methods/valuesToString.js"
import valuesToInteger_ from "../methods/valuesToInteger.js"
import valuesToFloat_ from "../methods/valuesToFloat.js"
import valuesToDate_ from "../methods/valuesToDate.js"
import datesToString_ from "../methods/datesToString.js"
import filterValues_ from "../methods/filterValues.js"
import filterItems_ from "../methods/filterItems.js"
import roundValues_ from "../methods/roundValues.js"
import replaceValues_ from "../methods/replaceValues.js"
import addKey_ from "../methods/addKey.js"
import selectKeys_ from "../methods/selectKeys.js"
import modifyValues_ from "../methods/modifyValues.js"
import modifyItems_ from "../methods/modifyItems.js"
import sortValues_ from "../methods/sortValues.js"
import addQuantiles_ from "../methods/addQuantiles.js"
import addBins_ from "../methods/addBins.js"
import addOutliers_ from "../methods/addOutliers.js"
import excludeOutliers_ from "../methods/excludeOutliers.js"
import correlation_ from "../methods/correlation.js"
import addItems_ from "../methods/addItems.js"
import getUniqueValues_ from "../methods/getUniqueValues.js"
import summarize_ from "../methods/summarize.js"
import mergeItems_ from "../methods/mergeItems.js"
import saveData_ from "../methods/saveData.js"
import saveChart_ from "../methods/saveChart.js"
import saveCustomChart_ from "../methods/saveCustomChart.js"
import checkKeys from "../helpers/checkKeys.js"
import logCall from "../helpers/logCall.js"
import checkEnvironment from "../helpers/checkEnvironment.js"
import { SimpleDataItem, SimpleDataValue } from "../types/SimpleData.types"


export default class SimpleData {

    _data: SimpleDataItem[]
    _keys: string[]
    // Logging 
    verbose: boolean
    logParameters: boolean
    nbTableItemsToLog: number

    constructor(
        {
            data = [],
            verbose = false,
            logParameters = false,
            nbTableItemsToLog = 5
        }: {
            data?: SimpleDataItem[]
            verbose?: boolean,
            logParameters?: boolean,
            nbTableItemsToLog?: number
        } = {}) {
        data.length > 0 && checkKeys(data)

        this._data = data
        this._keys = data[0] && Object.keys(data[0])

        this.verbose = verbose
        this.logParameters = logParameters
        this.nbTableItemsToLog = nbTableItemsToLog
    }

    get data() {
        return this._data
    }

    set data(data) {
        this._data = data
    }

    get keys() {
        return this._keys
    }
    set keys(keys) {
        this._keys = keys === undefined ? [] : keys
    }

    #updateSimpleData(data: SimpleDataItem[]) {
        this._data = data
        this._keys = data[0] === undefined ? [] : Object.keys(data[0])
    }

    @logCall()
    loadLocalFile({
        path,
        missingValues = [null, NaN, undefined, ""],
        encoding = "utf8"
    }: {
        path: string,
        missingValues?: SimpleDataValue[],
        encoding?: BufferEncoding
    }) {

        const data = loadLocalFile_({
            path,
            verbose: this.verbose,
            missingValues,
            encoding
        })
        this.#updateSimpleData(data)
        return this
    }

    @logCall()
    clone(): SimpleData {
        const newSimpleData = cloneDeep(this)

        return newSimpleData
    }

    @logCall()
    getArray({ key }: { key: string }): SimpleDataItem[] {
        const array = getArray_(this.data, key)

        return array
    }

    @logCall()
    getUniqueValues({ key }: { key: string }): SimpleDataItem[] {
        const uniqueValues = getUniqueValues_(this.data, key)

        return uniqueValues
    }

    @logCall()
    checkValues({ overwrite = false }: { overwrite?: boolean } = {}): SimpleData {
        const data = checkValues_(this.data)
        overwrite && this.#updateSimpleData(data)

        return this
    }

    @logCall()
    describe({ overwrite = false }: { overwrite?: boolean } = {}): SimpleData {
        const data = describe_(this.data)
        overwrite && this.#updateSimpleData(data)

        return this
    }

    @logCall()
    summarize({
        keyValue,
        keyCategory,
        summary,
        weight,
        overwrite = false,
        nbDigits = 1,
        nbValuesTestedForTypeOf = 1000
    }: {
        keyValue?: string | string[],
        keyCategory?: string | string[] | undefined,
        summary?: string | string[],
        weight?: string | undefined,
        overwrite?: boolean,
        nbDigits?: number,
        nbValuesTestedForTypeOf?: number
    } = {}): SimpleData {
        const data = summarize_(
            this._data,
            keyValue === undefined ? this._keys : keyValue,
            keyCategory,
            summary,
            weight,
            this.verbose,
            nbValuesTestedForTypeOf,
            nbDigits
        )
        overwrite && this.#updateSimpleData(data)
        return this
    }

    @logCall()
    correlation({
        key1,
        key2,
        overwrite = false,
        nbDigits = 3,
        nbValuesTestedForTypeOf = 10000
    }: {
        key1?: string,
        key2?: string,
        overwrite?: boolean,
        nbDigits?: number,
        nbValuesTestedForTypeOf?: number
    } = {}): SimpleData {
        const data = correlation_(
            this._data,
            this.verbose,
            nbDigits,
            nbValuesTestedForTypeOf,
            key1,
            key2,
        )
        overwrite && this.#updateSimpleData(data)

        return this
    }

    @logCall()
    excludeMissingValues({
        key,
        missingValues,
        overwrite = true
    }: {
        key?: string,
        missingValues?: SimpleDataValue[],
        overwrite?: boolean
    } = {}): SimpleData {
        if (missingValues === undefined) {
            missingValues = [null, NaN, undefined, ""]
        }
        const data = excludeMissingValues_(
            this.data,
            key,
            missingValues,
            this.verbose
        )
        overwrite && this.#updateSimpleData(data)

        return this
    }

    @logCall()
    renameKey({ oldKey, newKey, overwrite = true }: { oldKey: string, newKey: string, overwrite?: boolean }): SimpleData {
        const data = renameKey_(this._data, oldKey, newKey)
        overwrite && this.#updateSimpleData(data)

        return this
    }

    @logCall()
    removeKey({ key, overwrite = true }: { key: string, overwrite?: boolean }): SimpleData {
        const data = removeKey_(this._data, key)
        overwrite && this.#updateSimpleData(data)

        return this
    }

    @logCall()
    addKey({ key, valueGenerator, overwrite = true }: { key: string, valueGenerator: (item: SimpleDataItem) => SimpleDataValue, overwrite?: boolean }): SimpleData {
        const data = addKey_(this._data, key, valueGenerator)
        overwrite && this.#updateSimpleData(data)

        return this
    }

    @logCall()
    selectKeys({ keys, overwrite = true }: { keys: string[], overwrite?: boolean }): SimpleData {
        const data = selectKeys_(this._data, keys)
        overwrite && this.#updateSimpleData(data)

        return this
    }

    @logCall()
    modifyValues({ key, valueGenerator, overwrite = true }: { key: string, valueGenerator: (val: SimpleDataValue) => SimpleDataValue, overwrite?: boolean }): SimpleData {
        const data = modifyValues_(this._data, key, valueGenerator)
        overwrite && this.#updateSimpleData(data)

        return this
    }

    @logCall()
    modifyItems({ key, itemGenerator, overwrite = true }: { key: string, itemGenerator: (item: SimpleDataItem) => SimpleDataValue, overwrite?: boolean }): SimpleData {
        const data = modifyItems_(this._data, key, itemGenerator)
        overwrite && this.#updateSimpleData(data)

        return this
    }

    @logCall()
    formatAllKeys({ overwrite = true }: { overwrite?: boolean } = {}): SimpleData {
        const data = formatAllKeys_(this._data, this.verbose)
        overwrite && this.#updateSimpleData(data)

        return this
    }

    @logCall()
    valuesToString({ key, overwrite = true }: { key: string, overwrite?: boolean }): SimpleData {
        const data = valuesToString_(this._data, key)
        overwrite && this.#updateSimpleData(data)

        return this
    }

    @logCall()
    valuesToInteger({ key, overwrite = true }: { key: string, overwrite?: boolean }): SimpleData {
        const data = valuesToInteger_(this._data, key)
        overwrite && this.#updateSimpleData(data)

        return this
    }

    @logCall()
    valuesToFloat({ key, overwrite = true }: { key: string, overwrite?: boolean }): SimpleData {
        const data = valuesToFloat_(this._data, key)
        overwrite && this.#updateSimpleData(data)

        return this
    }

    @logCall()
    valuesToDate({ key, format, overwrite = true }: { key: string, format: string, overwrite?: boolean }): SimpleData {
        const data = valuesToDate_(this._data, key, format)
        overwrite && this.#updateSimpleData(data)

        return this
    }

    @logCall()
    datesToString({ key, format, overwrite = true }: { key: string, format: string, overwrite?: boolean }): SimpleData {
        const data = datesToString_(this._data, key, format)
        overwrite && this.#updateSimpleData(data)

        return this
    }

    @logCall()
    filterValues({ key, valueComparator, overwrite = true }: { key: string, valueComparator: (val: SimpleDataValue) => SimpleDataValue, overwrite?: boolean }): SimpleData {
        const data = filterValues_(this._data, key, valueComparator, this.verbose)
        overwrite && this.#updateSimpleData(data)

        return this
    }

    @logCall()
    filterItems({ itemComparator, overwrite = true }: { itemComparator: (val: SimpleDataItem) => SimpleDataValue, overwrite?: boolean }): SimpleData {
        const data = filterItems_(this._data, itemComparator, this.verbose)
        overwrite && this.#updateSimpleData(data)

        return this
    }

    @logCall()
    roundValues({ key, nbDigits = 1, overwrite = true }: { key: string, nbDigits?: number, overwrite?: boolean }): SimpleData {
        const data = roundValues_(this._data, key, nbDigits)
        overwrite && this.#updateSimpleData(data)

        return this
    }

    @logCall()
    replaceValues({
        key,
        oldValue,
        newValue,
        method = "entireString",
        overwrite = true
    }: {
        key: string,
        oldValue: string,
        newValue: string,
        method: "entireString" | "partialString",
        overwrite?: boolean
    }): SimpleData {
        const data = replaceValues_(this._data, key, oldValue, newValue, method)
        overwrite && this.#updateSimpleData(data)

        return this
    }

    @logCall()
    sortValues({
        key,
        order,
        overwrite = true
    }: {
        key: string,
        order: "ascending" | "descending",
        overwrite?: boolean
    }): SimpleData {
        const data = sortValues_(this._data, key, order)
        overwrite && this.#updateSimpleData(data)

        return this
    }

    @logCall()
    addQuantiles({
        key,
        newKey,
        nbQuantiles,
        overwrite = true
    }: {
        key: string,
        newKey: string,
        nbQuantiles: number,
        overwrite?: boolean
    }): SimpleData {
        const data = addQuantiles_(this._data, key, newKey, nbQuantiles, this.verbose)
        overwrite && this.#updateSimpleData(data)

        return this
    }

    @logCall()
    addBins({
        key,
        newKey,
        nbBins,
        overwrite = true
    }: {
        key: string,
        newKey: string,
        nbBins: number,
        overwrite?: boolean
    }): SimpleData {
        const data = addBins_(this._data, key, newKey, nbBins, this.verbose)
        overwrite && this.#updateSimpleData(data)

        return this
    }

    @logCall()
    addOutliers({
        key,
        newKey,
        overwrite = true
    }: {
        key: string,
        newKey: string,
        overwrite?: boolean
    }): SimpleData {
        const data = addOutliers_(this._data, key, newKey, this.verbose)
        overwrite && this.#updateSimpleData(data)

        return this
    }

    @logCall()
    excludeOutliers({ key, overwrite = true }: { key: string, overwrite?: boolean }): SimpleData {
        const data = excludeOutliers_(this._data, key, this.verbose)
        overwrite && this.#updateSimpleData(data)

        return this
    }

    @logCall()
    addItems({
        dataToBeAdded,
        overwrite = true
    }: {
        dataToBeAdded: SimpleDataItem[] | SimpleData,
        nbDigits?: number,
        overwrite?: boolean
    }): SimpleData {
        const data = addItems_(
            this._data,
            dataToBeAdded,
            this.verbose
        )
        overwrite && this.#updateSimpleData(data)

        return this
    }

    @logCall()
    mergeItems({
        dataToBeMerged,
        commonKey,
        nbValuesTestedForTypeOf = 10000,
        overwrite = true
    }: {
        dataToBeMerged: SimpleDataItem[] | SimpleData,
        commonKey: string,
        nbValuesTestedForTypeOf?:
        number, overwrite?: boolean
    }): SimpleData {
        const data = mergeItems_(
            this._data,
            dataToBeMerged,
            commonKey,
            this.verbose,
            nbValuesTestedForTypeOf
        )
        overwrite && this.#updateSimpleData(data)

        return this
    }

    @logCall()
    saveData({ path, encoding = "utf8" }: { path: string, encoding?: BufferEncoding }): SimpleData {
        saveData_(
            this._data,
            path,
            this.verbose,
            encoding
        )

        return this
    }

    @logCall()
<<<<<<< HEAD
    saveChart({ path, type, x, y, color }: { path: string, type: "dot" | "line" | "bar" | "box", x: string, y: string, color?: string }) {
=======
    saveChart({path, type, x, y, color}: {path: string, type: "dot" | "line" | "bar" | "box", x: string, y: string, color?: string}): string {
>>>>>>> 3ba4dbd2
        const chart = saveChart_(this._data, path, type, x, y, color, this.verbose)

        return chart
    }

    @logCall()
<<<<<<< HEAD
    saveCustomChart({ path, plotOptions }: { path: string, plotOptions: any }) {
=======
    saveCustomChart({path, plotOptions}: {path: string, plotOptions: any}): string {
>>>>>>> 3ba4dbd2
        const chart = saveCustomChart_(this._data, path, plotOptions, this.verbose)

        return chart
    }

    @logCall()
    showTable({ nbItemInTable = 5 }: { nbItemInTable?: "all" | number } = {}): SimpleData {
        // TODO: test this!
        showTable_(this._data, nbItemInTable)

        return this
    }

}<|MERGE_RESOLUTION|>--- conflicted
+++ resolved
@@ -504,22 +504,14 @@
     }
 
     @logCall()
-<<<<<<< HEAD
-    saveChart({ path, type, x, y, color }: { path: string, type: "dot" | "line" | "bar" | "box", x: string, y: string, color?: string }) {
-=======
-    saveChart({path, type, x, y, color}: {path: string, type: "dot" | "line" | "bar" | "box", x: string, y: string, color?: string}): string {
->>>>>>> 3ba4dbd2
+    saveChart({ path, type, x, y, color }: { path: string, type: "dot" | "line" | "bar" | "box", x: string, y: string, color?: string }): string {
         const chart = saveChart_(this._data, path, type, x, y, color, this.verbose)
 
         return chart
     }
 
     @logCall()
-<<<<<<< HEAD
-    saveCustomChart({ path, plotOptions }: { path: string, plotOptions: any }) {
-=======
-    saveCustomChart({path, plotOptions}: {path: string, plotOptions: any}): string {
->>>>>>> 3ba4dbd2
+    saveCustomChart({ path, plotOptions }: { path: string, plotOptions: any }): string {
         const chart = saveCustomChart_(this._data, path, plotOptions, this.verbose)
 
         return chart
