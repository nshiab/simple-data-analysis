--- conflicted
+++ resolved
@@ -137,13 +137,7 @@
 
             this._data = incomingData
         } else {
-<<<<<<< HEAD
-            !noLogs &&
-                verbose &&
-                log("new SimpleData() - Starting an empty SimpleData")
-=======
             verbose && log("\nnew SimpleData()\nStarting an empty SimpleData")
->>>>>>> cd20d7ed
 
             this._data = []
         }
