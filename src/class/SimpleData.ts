--- conflicted
+++ resolved
@@ -176,23 +176,22 @@
         return this
     }
 
-<<<<<<< HEAD
+    selectKeys(...args: any[]) {
+        const data = logDecorator(
+            this,
+            selectKeys_,
+            ...args
+        )
+        this.#updateSimpleData(data)
+        return this
+    }
+
     modifyValues(...args: any[]) {
         const data = logDecorator(
             this,
             modifyValues_,
             ...args
         )
-=======
-    selectKeys(keys: string[], options: Options) {
-        const data = selectKeys_(this.data, keys, { ...this._defaultOptions, ...options })
-        this.#updateSimpleData(data)
-        return this
-    }
-
-    modifyValues(key: string, func: Function, options: Options) {
-        const data = modifyValues_(this._data, key, func, { ...this._defaultOptions, ...options })
->>>>>>> ebe985a5
         this.#updateSimpleData(data)
         return this
     }
@@ -398,7 +397,6 @@
         return this
     }
 
-<<<<<<< HEAD
     saveData(...args: any[]) {
         // We don't update data
         logDecorator(
@@ -406,10 +404,6 @@
             saveData_,
             ...args
         )
-=======
-    saveData(path: string, options: Options) {
-        saveData_(this.data, path, { ...this._defaultOptions, ...options })
->>>>>>> ebe985a5
         return this
     }
 
