--- conflicted
+++ resolved
@@ -1,13 +1,6 @@
-<<<<<<< HEAD
-import log from "../helpers/log"
-import { SimpleDataItem, Options, defaultOptions } from "../types"
-import showTable from "./showTable"
-//@ts-ignore
-=======
-import { SimpleDataItem, Options } from "../types.js"
->>>>>>> 9403df4e
+import { SimpleDataItem, Options } from "../types"
 import { utcFormat } from "d3-time-format"
-import hasKey from "../helpers/hasKey.js"
+import hasKey from "../helpers/hasKey"
 
 export default function datesToString(data: SimpleDataItem[], key: string, format: string, options: Options): SimpleDataItem[] {
 
