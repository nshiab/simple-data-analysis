--- conflicted
+++ resolved
@@ -1,9 +1,5 @@
-<<<<<<< HEAD
 import { SimpleDataItem, Options } from "../types"
-=======
-import { SimpleDataItem, Options } from "../types.js"
-import hasKey from "../helpers/hasKey.js"
->>>>>>> 9403df4e
+import hasKey from "../helpers/hasKey"
 
 export default function replaceValues(data: SimpleDataItem[], key: string, oldValue: string, newValue: string, method: "entireString" | "partialString", options: Options): SimpleDataItem[] {
 
