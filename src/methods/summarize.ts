<<<<<<< HEAD
import log from "../helpers/log"
import { SimpleDataItem, Options } from "../types"
//@ts-ignore
import { flatRollup, mean, sum, median, max, min, deviation } from "d3-array"
import checkTypeOfKey from "../helpers/checkTypeOfKey"
//@ts-ignore
=======
import log from "../helpers/log.js"
import { SimpleDataItem, Options } from "../types.js"
import { flatRollup, mean, sum, median, max, min, deviation } from "d3-array"
import checkTypeOfKey from "../helpers/checkTypeOfKey.js"
>>>>>>> 9403df4e
import isEqual from "lodash.isequal"
import hasKey from "../helpers/hasKey.js"

export default function summarize(data: SimpleDataItem[], key: any, summary: any, value: any, weight: any, options: Options): any[] {

    // Let's deal with the keys first

    let keys: any[] = []

    if (key === "no key") {

        options.logs && log("No key provided. Data won't be grouped.")

    } else if (Array.isArray(key)) {

        for (const k of key) {
            if (!hasKey(data[0], k)) {
                throw new Error("No key " + k)
            }
        }

        keys = key.filter(k => checkTypeOfKey(data, k, "string", 0.5, options))

    } else if (typeof key === "string") {

        if (!hasKey(data[0], key)) {
            throw new Error("No key " + key)
        }
        if (!checkTypeOfKey(data, key, "string", 0.5, options)) {
            throw new Error("The key values should be of type string")
        }

        keys = [key]

    } else {
        throw new Error("key must be either a string or an array of string")
    }

    const keysFunc = keys.map(key => (d: any) => d[key])

    // Now the values

    let values: any[] = []

    if (Array.isArray(value)) {
        for (const v of value) {
            if (!hasKey(data[0], v)) {
                throw new Error("No value " + v)
            }
        }
        values = value.filter(v => checkTypeOfKey(data, v, "number", 0.5, options))
    } else if (typeof value === "string") {
        if (!hasKey(data[0], value)) {
            throw new Error("No value " + value)
        }
        if (!checkTypeOfKey(data, value, "number", 0.5, options)) {
            throw new Error("The value should be of type number")
        }
        values = [value]
    } else {
        throw new Error("value must be either a string or an array of string")
    }

    // And now the function to aggregate the data

    let summaries: any[] = []

    if (Array.isArray(summary)) {
        summaries = summary
    } else if (typeof summary === "string") {
        summaries = [summary]
    } else {
        throw new Error("summary must be either a string or an array of string")
    }

    // We create all the function for all the values

    const summariesResults: any[] = []

    for (const value of values) {

        for (const summary of summaries) {

            let func: (v: any) => any

            if (summary === "count") {
                func = v => v.length
            } else if (summary === "min") {
                func = v => min(v, (d: any) => d[value])
            } else if (summary === "max") {
                func = v => max(v, (d: any) => d[value])
            } else if (summary === "sum") {
                func = v => sum(v, (d: any) => d[value])
            } else if (summary === "mean") {
                func = v => mean(v, (d: any) => d[value])
            } else if (summary === "median") {
                func = v => median(v, (d: any) => d[value])
            } else if (summary === "deviation") {
                func = v => deviation(v, (d: any) => d[value])
            } else if (summary === "weightedMean") {

                if (!hasKey(data[0], weight)) {
                    throw new Error("No weight " + weight)
                }
                if (!checkTypeOfKey(data, weight, "number", 0.5, options)) {
                    throw new Error("The weight should be of type number")
                }

                func = v => sum(v, (d: any) => d[value] * d[weight]) / sum(v, (d: any) => d[weight])

            } else {
                throw new Error(`Unknown summary name/function ${summary}`)
            }

            const funcResults = flatRollup(data, func, ...keysFunc)
            const results = key === "no key" || keys.length === 0 ? [[funcResults]] : funcResults

            // We structure the results to have an array of objects with the value

            for (const result of results) {

                const arrayToCompare = [value].concat(result.slice(0, keys.length))
                const filteredResults = summariesResults.find(d => isEqual(d.arrayToCompare, arrayToCompare))

                const fValue = result[result.length - 1]
                const finalValue = fValue === undefined ? NaN : parseFloat(fValue.toFixed(options.fractionDigits))

                if (filteredResults === undefined) {
                    const itemsSummarized: any = { value: value }
                    for (let i = 0; i < keys.length; i++) {
                        itemsSummarized[keys[i]] = result[i]
                    }
                    itemsSummarized[summary] = finalValue

                    summariesResults.push({
                        arrayToCompare: arrayToCompare,
                        itemsSummarized: itemsSummarized
                    })
                } else {
                    filteredResults.itemsSummarized[summary] = finalValue
                }
            }
        }
    }

    const summarizedData = summariesResults.map(d => d.itemsSummarized)

    return summarizedData
}<|MERGE_RESOLUTION|>--- conflicted
+++ resolved
@@ -1,18 +1,9 @@
-<<<<<<< HEAD
 import log from "../helpers/log"
 import { SimpleDataItem, Options } from "../types"
-//@ts-ignore
 import { flatRollup, mean, sum, median, max, min, deviation } from "d3-array"
 import checkTypeOfKey from "../helpers/checkTypeOfKey"
-//@ts-ignore
-=======
-import log from "../helpers/log.js"
-import { SimpleDataItem, Options } from "../types.js"
-import { flatRollup, mean, sum, median, max, min, deviation } from "d3-array"
-import checkTypeOfKey from "../helpers/checkTypeOfKey.js"
->>>>>>> 9403df4e
 import isEqual from "lodash.isequal"
-import hasKey from "../helpers/hasKey.js"
+import hasKey from "../helpers/hasKey"
 
 export default function summarize(data: SimpleDataItem[], key: any, summary: any, value: any, weight: any, options: Options): any[] {
 
