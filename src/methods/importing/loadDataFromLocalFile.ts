--- conflicted
+++ resolved
@@ -1,14 +1,8 @@
 import fs from "fs"
-<<<<<<< HEAD
-import { csvParse, tsvParse, autoType } from "d3-dsv"
+import { csvParse, tsvParse } from "d3-dsv"
 
 import { SimpleDataItem } from "../../types/index.js"
 import helpers from "../../helpers/index.js"
-=======
-import { csvParse, tsvParse } from "d3-dsv"
-import { SimpleDataItem } from "../../types/SimpleData.types.js"
-import arraysToData from "../../helpers/arraysToData.js"
->>>>>>> bc9b6e59
 
 export default function loadDataFromLocalFile(
     path: string,
