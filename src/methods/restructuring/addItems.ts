import { SimpleDataItem } from "../../types/SimpleData.types.js"
import isEqual from "lodash.isequal"
import log from "../../helpers/log.js"
import SimpleData from "../../class/SimpleData.js"
import handleMissingKeys from "../../helpers/handleMissingKeys.js"
import getUniqueKeys from "../../helpers/getUniqueKeys.js"

export default function addItems(
    data: SimpleDataItem[],
    dataToBeAdded: SimpleDataItem[] | SimpleData,
    fillMissingKeys?: boolean,
    verbose?: boolean
): SimpleDataItem[] {
    if (dataToBeAdded instanceof SimpleData) {
        dataToBeAdded = dataToBeAdded.getData()
    }

<<<<<<< HEAD
    let newData = data.concat(dataToBeAdded)
=======
    const uniqueKeys = getUniqueKeys(data)
    if (uniqueKeys.length > 0) {
        dataToBeAdded = handleMissingKeys(
            dataToBeAdded,
            fillMissingKeys,
            undefined,
            uniqueKeys
        )
    }
>>>>>>> 4aa7dd53

    const uniqueKeys = getUniqueKeys(data)
    const uniqueKeysToBeAdded = getUniqueKeys(dataToBeAdded)

    if (!fillMissingKeys && !isEqual(uniqueKeys, uniqueKeysToBeAdded)) {
        throw new Error(
            `data and dataToBeAdded don't have the same keys\ndata keys => ${String(
                uniqueKeys
            )}\ndataToBeAdded keys => ${String(uniqueKeysToBeAdded)}`
        )
    }

    const uniqueKeysCombined = [
        ...new Set([...uniqueKeys, ...uniqueKeysToBeAdded]),
    ].sort()

    newData = handleMissingKeys(newData, true, uniqueKeysCombined)

    verbose &&
        log(
            `/!\\ ${
                newData.length - data.length
            } items added. Number of items increased by ${(
                ((newData.length - data.length) / data.length) *
                100
            ).toFixed(1)}%`,
            "bgRed"
        )

    return newData
}<|MERGE_RESOLUTION|>--- conflicted
+++ resolved
@@ -1,4 +1,7 @@
-import { SimpleDataItem } from "../../types/SimpleData.types.js"
+import {
+    SimpleDataItem,
+    SimpleDataValue,
+} from "../../types/SimpleData.types.js"
 import isEqual from "lodash.isequal"
 import log from "../../helpers/log.js"
 import SimpleData from "../../class/SimpleData.js"
@@ -9,25 +12,14 @@
     data: SimpleDataItem[],
     dataToBeAdded: SimpleDataItem[] | SimpleData,
     fillMissingKeys?: boolean,
+    defaultValue?: SimpleDataValue,
     verbose?: boolean
 ): SimpleDataItem[] {
     if (dataToBeAdded instanceof SimpleData) {
         dataToBeAdded = dataToBeAdded.getData()
     }
 
-<<<<<<< HEAD
     let newData = data.concat(dataToBeAdded)
-=======
-    const uniqueKeys = getUniqueKeys(data)
-    if (uniqueKeys.length > 0) {
-        dataToBeAdded = handleMissingKeys(
-            dataToBeAdded,
-            fillMissingKeys,
-            undefined,
-            uniqueKeys
-        )
-    }
->>>>>>> 4aa7dd53
 
     const uniqueKeys = getUniqueKeys(data)
     const uniqueKeysToBeAdded = getUniqueKeys(dataToBeAdded)
@@ -44,7 +36,7 @@
         ...new Set([...uniqueKeys, ...uniqueKeysToBeAdded]),
     ].sort()
 
-    newData = handleMissingKeys(newData, true, uniqueKeysCombined)
+    newData = handleMissingKeys(newData, true, defaultValue, uniqueKeysCombined)
 
     verbose &&
         log(
