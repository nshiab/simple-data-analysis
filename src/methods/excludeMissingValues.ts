<<<<<<< HEAD
import isMissingValue from "../helpers/isMissingValue"
import log from "../helpers/log"
import percentage from "../helpers/percentage"
import { SimpleDataItem, Options } from "../types"
=======
import isMissingValue from "../helpers/isMissingValue.js"
import log from "../helpers/log.js"
import percentage from "../helpers/percentage.js"
import { SimpleDataItem, Options } from "../types.js"
import hasKey from "../helpers/hasKey.js"
>>>>>>> 9403df4e

export default function excludeMissingValues(data: SimpleDataItem[], key: string | undefined, options: Options): SimpleDataItem[] {

    let filteredData: SimpleDataItem[] = []

    if (key === undefined || key === "onAllKeys") {
        filteredData = data.filter(d => {
            let check = true
            const values = Object.values(d)
            for (const val of values) {
                if (isMissingValue(val, options)) {
                    check = false
                    break
                }
            }
            return check
        })
    } else if (hasKey(data[0], key)) {
        filteredData = data.filter(d => !isMissingValue(d[key], options))
    } else {
        throw new Error("No key " + key)
    }

    const nbRemoved = data.length - filteredData.length
    options.logs && log(`/!\\ ${nbRemoved} items removed, representing ${percentage(nbRemoved, data.length, options)} of received items.`, "bgRed")

    return filteredData
}<|MERGE_RESOLUTION|>--- conflicted
+++ resolved
@@ -1,15 +1,8 @@
-<<<<<<< HEAD
 import isMissingValue from "../helpers/isMissingValue"
 import log from "../helpers/log"
 import percentage from "../helpers/percentage"
 import { SimpleDataItem, Options } from "../types"
-=======
-import isMissingValue from "../helpers/isMissingValue.js"
-import log from "../helpers/log.js"
-import percentage from "../helpers/percentage.js"
-import { SimpleDataItem, Options } from "../types.js"
-import hasKey from "../helpers/hasKey.js"
->>>>>>> 9403df4e
+import hasKey from "../helpers/hasKey"
 
 export default function excludeMissingValues(data: SimpleDataItem[], key: string | undefined, options: Options): SimpleDataItem[] {
 
