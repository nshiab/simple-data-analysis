<<<<<<< HEAD
import { SimpleDataItem, Options, defaultOptions } from "../types"
// @ts-ignore
import camelCase from "lodash.camelcase"
import showTable from "./showTable"
import log from "../helpers/log"
=======
import { SimpleDataItem, Options } from "../types.js"
import camelCase from "lodash.camelcase"
import log from "../helpers/log.js"
>>>>>>> 9403df4e

export default function formatAllKeys(data: SimpleDataItem[], options: Options): SimpleDataItem[] {

    const keysToChange = []

    for (let i = 0; i < data.length; i++) {

        const d = data[i]

        if (i === 0) {

            const keys = Object.keys(d)
            const camelCasedKeys = keys.map(d => camelCase(d))

            for (let j = 0; j < keys.length; j++) {
                if (keys[j] !== camelCasedKeys[j]) {
                    options.logs && log(`=> ${keys[j]} changed to ${camelCasedKeys[j]}`, "blue")
                    keysToChange.push({ oldKey: keys[j], newKey: camelCasedKeys[j] })
                }
            }
        }

        for (let k = 0; k < keysToChange.length; k++) {
            const oldKey = keysToChange[k].oldKey
            const newKey = keysToChange[k].newKey
            d[newKey] = d[oldKey]
            delete d[oldKey]
        }
    }

    return data
}<|MERGE_RESOLUTION|>--- conflicted
+++ resolved
@@ -1,14 +1,6 @@
-<<<<<<< HEAD
-import { SimpleDataItem, Options, defaultOptions } from "../types"
-// @ts-ignore
+import { SimpleDataItem, Options } from "../types"
 import camelCase from "lodash.camelcase"
-import showTable from "./showTable"
 import log from "../helpers/log"
-=======
-import { SimpleDataItem, Options } from "../types.js"
-import camelCase from "lodash.camelcase"
-import log from "../helpers/log.js"
->>>>>>> 9403df4e
 
 export default function formatAllKeys(data: SimpleDataItem[], options: Options): SimpleDataItem[] {
 
