import {
    dot,
    line,
    barY,
    barX,
    boxY,
    boxX,
    linearRegressionY,
} from "@observablehq/plot"
import { regressionLinear } from "d3-regression"

import { SimpleDataItem } from "../../types/index.js"
import helpers from "../../helpers/index.js"

export default function getChart(
    data: SimpleDataItem[],
    type:
        | "dot"
        | "line"
        | "bar"
        | "barVertical"
        | "barHorizontal"
        | "box"
        | "boxVertical"
        | "boxHorizontal",
    x: string,
    y: string,
    color?: string,
    trend?: boolean,
    showTrendEquation?: boolean,
    marginLeft?: number,
    marginBottom?: number
): string {
    const markOption: { [key: string]: string | number } = { x, y }

    if (
        color &&
        [
            "dot",
            "bar",
            "barVertical",
            "barHorizontal",
            "box",
            "boxVertical",
            "boxHorizontal",
        ].includes(type)
    ) {
        markOption.fill = color
    } else if (color) {
        markOption.stroke = color
    }

    let mark
    if (type === "dot") {
        mark = dot(data, markOption)
    } else if (type === "line") {
        mark = line(data, markOption)
    } else if (type === "bar" || type === "barVertical") {
        mark = barY(data, markOption)
    } else if (type === "barHorizontal") {
        mark = barX(data, markOption)
    } else if (type === "box" || type === "boxVertical") {
        mark = boxY(data, markOption)
    } else if (type === "boxHorizontal") {
        mark = boxX(data, markOption)
    } else {
        throw new Error("Unknown chart type.")
    }

    // eslint-disable-next-line @typescript-eslint/no-explicit-any
    const plotOptions: { [key: string]: any } = {
        grid: true,
        marks: [mark],
    }

    if (trend) {
        plotOptions.marks.push(linearRegressionY(data, { x: x, y: y }))
    }

    if (marginLeft) {
        plotOptions.marginLeft = marginLeft
    }
    if (marginBottom) {
        plotOptions.marginBottom = marginBottom
    }

<<<<<<< HEAD
    if (color && ["line", "dot"].includes(type)) {
        plotOptions.color = {
            legend: true,
        }
    }

    if (color && helpers.checkTypeOfKey(data, color, "string", 0.5, 100)) {
=======
    if (color && checkTypeOfKey(data, color, "string", 0.5, 100)) {
>>>>>>> bc9b6e59
        if (plotOptions.color) {
            plotOptions.color.type = "ordinal"
        } else {
            plotOptions.color = { type: "ordinal" }
        }
    }

    if (helpers.checkTypeOfKey(data, x, "string", 0.5, 100)) {
        if (type === "dot") {
            plotOptions.x = { type: "point" }
        } else if (type !== "line") {
            plotOptions.x = { type: "band" }
        }
    }
    if (helpers.checkTypeOfKey(data, y, "string", 0.5, 100)) {
        if (type === "dot") {
            plotOptions.y = { type: "point" }
        }
    }

<<<<<<< HEAD
    let chart = helpers.plotChart(plotOptions)
=======
    const chart = plotChart(plotOptions)

    let legend
    if (color && ["line", "dot"].includes(type)) {
        legend = chart.plt.legend("color").outerHTML
    }
>>>>>>> bc9b6e59

    if (showTrendEquation) {
        const linearRegression = regressionLinear()
            // eslint-disable-next-line @typescript-eslint/ban-ts-comment
            // @ts-ignore
            .x((d) => d[x])
            // eslint-disable-next-line @typescript-eslint/ban-ts-comment
            // @ts-ignore
            .y((d) => d[y])(data)
        let nbDigits = 0

        while (
            nbDigits < 10 &&
            (Math.abs(linearRegression.a) < 1 / Math.pow(10, nbDigits) ||
                Math.abs(linearRegression.b) < 1 / Math.pow(10, nbDigits))
        ) {
            nbDigits += 1
        }

        return `<div>
            ${
                legend
                    ? "<div style='width:100%;max-width: 640px;'>" +
                      legend +
                      "</div>"
                    : null
            }
            <div style='width: 100%; max-width: 620px;font-family:system-ui, sans-serif;font-size:10px;text-align:right;'>
                <div>Linear regression: y=${linearRegression.a.toFixed(
                    nbDigits + 1
                )}x + ${linearRegression.b.toFixed(
            nbDigits + 1
        )} , R<sup>2</sup>: ${linearRegression.rSquared.toFixed(
            2
        )}, chart CI: 0.95</div>
            </div>
            <div>
                ${chart.html}
            </div>
        </div>`
    } else {
        return `
        ${
            legend
                ? "<div style='width:100%;max-width: 640px;'>" +
                  legend +
                  "</div>"
                : null
        }
        ${chart.html}
        `
    }
}<|MERGE_RESOLUTION|>--- conflicted
+++ resolved
@@ -84,17 +84,7 @@
         plotOptions.marginBottom = marginBottom
     }
 
-<<<<<<< HEAD
-    if (color && ["line", "dot"].includes(type)) {
-        plotOptions.color = {
-            legend: true,
-        }
-    }
-
     if (color && helpers.checkTypeOfKey(data, color, "string", 0.5, 100)) {
-=======
-    if (color && checkTypeOfKey(data, color, "string", 0.5, 100)) {
->>>>>>> bc9b6e59
         if (plotOptions.color) {
             plotOptions.color.type = "ordinal"
         } else {
@@ -115,16 +105,12 @@
         }
     }
 
-<<<<<<< HEAD
-    let chart = helpers.plotChart(plotOptions)
-=======
-    const chart = plotChart(plotOptions)
+    const chart = helpers.plotChart(plotOptions)
 
     let legend
     if (color && ["line", "dot"].includes(type)) {
         legend = chart.plt.legend("color").outerHTML
     }
->>>>>>> bc9b6e59
 
     if (showTrendEquation) {
         const linearRegression = regressionLinear()
