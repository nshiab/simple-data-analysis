--- conflicted
+++ resolved
@@ -1,9 +1,4 @@
-<<<<<<< HEAD
 import { SimpleDataItem, Options } from "../types"
-//@ts-ignore
-=======
-import { SimpleDataItem, Options } from "../types.js"
->>>>>>> 9403df4e
 import isEqual from "lodash.isequal"
 import log from "../helpers/log"
 import SimpleData from "../class/SimpleData"
