--- conflicted
+++ resolved
@@ -62,11 +62,8 @@
         "rollup": "^2.70.2",
         "rollup-plugin-terser": "^7.0.2",
         "simple-data-analysis": "^0.4.0",
-<<<<<<< HEAD
         "tempy": "^3.0.0",
-=======
         "ts-node": "^10.7.0",
->>>>>>> 7d6410d9
         "typescript": "^4.6.4"
     },
     "dependencies": {
